#include <algorithm>
#include <map>
#include <set>
#include <string>
#include <utility>
#include <vector>

#include "hdf5.h"

#include "caffe/common.hpp"
#include "caffe/layer.hpp"
#include "caffe/net.hpp"
#include "caffe/parallel.hpp"
#include "caffe/proto/caffe.pb.h"
#include "caffe/util/hdf5.hpp"
#include "caffe/util/insert_splits.hpp"
#include "caffe/util/math_functions.hpp"
#include "caffe/util/upgrade_proto.hpp"

#include "caffe/test/test_caffe_main.hpp"
#include "caffe/util/benchmark.hpp"

namespace caffe {

template <typename Dtype>
Net<Dtype>::Net(const NetParameter& param, const Net* root_net)
    : root_net_(root_net) {
  Init(param);
}

template <typename Dtype>
Net<Dtype>::Net(const string& param_file, Phase phase, const Net* root_net)
    : root_net_(root_net) {
  NetParameter param;
  ReadNetParamsFromTextFileOrDie(param_file, &param);
  param.mutable_state()->set_phase(phase);
  Init(param);
}

template <typename Dtype>
void Net<Dtype>::Init(const NetParameter& in_param) {
<<<<<<< HEAD
  total_time_ = 0;
=======
  CHECK(Caffe::root_solver() || root_net_)
      << "root_net_ needs to be set for all non-root solvers";
>>>>>>> 04aa36e2
  // Set phase from the state.
  phase_ = in_param.state().phase();
  // Filter layers based on their include/exclude rules and
  // the current NetState.
  NetParameter filtered_param;
  FilterNet(in_param, &filtered_param);
  LOG_IF(INFO, Caffe::root_solver())
      << "Initializing net from parameters: " << std::endl
      << filtered_param.DebugString();
  // Create a copy of filtered_param with splits added where necessary.
  NetParameter param;
  InsertSplits(filtered_param, &param);
  // Basically, build all the layers and set up their connections.
  name_ = param.name();
  map<string, int> blob_name_to_idx;
  set<string> available_blobs;
  memory_used_ = 0;
  // For each layer, set up its input and output
  bottom_vecs_.resize(param.layer_size());
  top_vecs_.resize(param.layer_size());
  bottom_id_vecs_.resize(param.layer_size());
  param_id_vecs_.resize(param.layer_size());
  top_id_vecs_.resize(param.layer_size());
  bottom_need_backward_.resize(param.layer_size());
  for (int layer_id = 0; layer_id < param.layer_size(); ++layer_id) {
    // For non-root solvers, whether this layer is shared from root_net_.
    bool share_from_root = !Caffe::root_solver()
        && root_net_->layers_[layer_id]->ShareInParallel();
    // Inherit phase from net if unset.
    if (!param.layer(layer_id).has_phase()) {
      param.mutable_layer(layer_id)->set_phase(phase_);
    }
    // Setup layer.
    const LayerParameter& layer_param = param.layer(layer_id);
    if (layer_param.propagate_down_size() > 0) {
      CHECK_EQ(layer_param.propagate_down_size(),
          layer_param.bottom_size())
          << "propagate_down param must be specified "
          << "either 0 or bottom_size times ";
    }
    if (share_from_root) {
      LOG(INFO) << "Sharing layer " << layer_param.name() << " from root net";
      layers_.push_back(root_net_->layers_[layer_id]);
      layers_[layer_id]->SetShared(true);
    } else {
      layers_.push_back(LayerRegistry<Dtype>::CreateLayer(layer_param));
    }
    layer_names_.push_back(layer_param.name());
    LOG_IF(INFO, Caffe::root_solver())
        << "Creating Layer " << layer_param.name();
    bool need_backward = false;

    // Figure out this layer's input and output
    for (int bottom_id = 0; bottom_id < layer_param.bottom_size();
         ++bottom_id) {
      const int blob_id = AppendBottom(param, layer_id, bottom_id,
                                       &available_blobs, &blob_name_to_idx);
      // If a blob needs backward, this layer should provide it.
      need_backward |= blob_need_backward_[blob_id];
    }
    int num_top = layer_param.top_size();
    for (int top_id = 0; top_id < num_top; ++top_id) {
      AppendTop(param, layer_id, top_id, &available_blobs, &blob_name_to_idx);
      // Collect Input layer tops as Net inputs.
      if (layer_param.type() == "Input") {
        const int blob_id = blobs_.size() - 1;
        net_input_blob_indices_.push_back(blob_id);
        net_input_blobs_.push_back(blobs_[blob_id].get());
      }
    }
    // If the layer specifies that AutoTopBlobs() -> true and the LayerParameter
    // specified fewer than the required number (as specified by
    // ExactNumTopBlobs() or MinTopBlobs()), allocate them here.
    Layer<Dtype>* layer = layers_[layer_id].get();
    if (layer->AutoTopBlobs()) {
      const int needed_num_top =
          std::max(layer->MinTopBlobs(), layer->ExactNumTopBlobs());
      for (; num_top < needed_num_top; ++num_top) {
        // Add "anonymous" top blobs -- do not modify available_blobs or
        // blob_name_to_idx as we don't want these blobs to be usable as input
        // to other layers.
        AppendTop(param, layer_id, num_top, NULL, NULL);
      }
    }
    // After this layer is connected, set it up.
    if (share_from_root) {
      // Set up size of top blobs using root_net_
      const vector<Blob<Dtype>*>& base_top = root_net_->top_vecs_[layer_id];
      const vector<Blob<Dtype>*>& this_top = this->top_vecs_[layer_id];
      for (int top_id = 0; top_id < base_top.size(); ++top_id) {
        this_top[top_id]->ReshapeLike(*base_top[top_id]);
        LOG(INFO) << "Created top blob " << top_id << " (shape: "
            << this_top[top_id]->shape_string() <<  ") for shared layer "
            << layer_param.name();
      }
    } else {
      layers_[layer_id]->SetUp(bottom_vecs_[layer_id], top_vecs_[layer_id]);
    }
    LOG_IF(INFO, Caffe::root_solver())
        << "Setting up " << layer_names_[layer_id];
    for (int top_id = 0; top_id < top_vecs_[layer_id].size(); ++top_id) {
      if (blob_loss_weights_.size() <= top_id_vecs_[layer_id][top_id]) {
        blob_loss_weights_.resize(top_id_vecs_[layer_id][top_id] + 1, Dtype(0));
      }
      blob_loss_weights_[top_id_vecs_[layer_id][top_id]] = layer->loss(top_id);
      LOG_IF(INFO, Caffe::root_solver())
          << "Top shape: " << top_vecs_[layer_id][top_id]->shape_string();
      if (layer->loss(top_id)) {
        LOG_IF(INFO, Caffe::root_solver())
            << "    with loss weight " << layer->loss(top_id);
      }
      memory_used_ += top_vecs_[layer_id][top_id]->count();
    }
    LOG_IF(INFO, Caffe::root_solver())
        << "Memory required for data: " << memory_used_ * sizeof(Dtype);
    const int param_size = layer_param.param_size();
    const int num_param_blobs = layers_[layer_id]->blobs().size();
    CHECK_LE(param_size, num_param_blobs)
        << "Too many params specified for layer " << layer_param.name();
    ParamSpec default_param_spec;
    for (int param_id = 0; param_id < num_param_blobs; ++param_id) {
      const ParamSpec* param_spec = (param_id < param_size) ?
          &layer_param.param(param_id) : &default_param_spec;
      const bool param_need_backward = param_spec->lr_mult() != 0;
      need_backward |= param_need_backward;
      layers_[layer_id]->set_param_propagate_down(param_id,
                                                  param_need_backward);
    }
    for (int param_id = 0; param_id < num_param_blobs; ++param_id) {
      AppendParam(param, layer_id, param_id);
    }
    // Finally, set the backward flag
    layer_need_backward_.push_back(need_backward);
    if (need_backward) {
      for (int top_id = 0; top_id < top_id_vecs_[layer_id].size(); ++top_id) {
        blob_need_backward_[top_id_vecs_[layer_id][top_id]] = true;
      }
    }
  }
  // Go through the net backwards to determine which blobs contribute to the
  // loss.  We can skip backward computation for blobs that don't contribute
  // to the loss.
  // Also checks if all bottom blobs don't need backward computation (possible
  // because the skip_propagate_down param) and so we can skip bacward
  // computation for the entire layer
  set<string> blobs_under_loss;
  set<string> blobs_skip_backp;
  for (int layer_id = layers_.size() - 1; layer_id >= 0; --layer_id) {
    bool layer_contributes_loss = false;
    bool layer_skip_propagate_down = true;
    for (int top_id = 0; top_id < top_vecs_[layer_id].size(); ++top_id) {
      const string& blob_name = blob_names_[top_id_vecs_[layer_id][top_id]];
      if (layers_[layer_id]->loss(top_id) ||
          (blobs_under_loss.find(blob_name) != blobs_under_loss.end())) {
        layer_contributes_loss = true;
      }
      if (blobs_skip_backp.find(blob_name) == blobs_skip_backp.end()) {
        layer_skip_propagate_down = false;
      }
      if (layer_contributes_loss && !layer_skip_propagate_down)
        break;
    }
    // If this layer can skip backward computation, also all his bottom blobs
    // don't need backpropagation
    if (layer_need_backward_[layer_id] && layer_skip_propagate_down) {
      layer_need_backward_[layer_id] = false;
      for (int bottom_id = 0; bottom_id < bottom_vecs_[layer_id].size();
               ++bottom_id) {
        bottom_need_backward_[layer_id][bottom_id] = false;
      }
    }
    if (!layer_contributes_loss) { layer_need_backward_[layer_id] = false; }
    if (Caffe::root_solver()) {
      if (layer_need_backward_[layer_id]) {
        LOG(INFO) << layer_names_[layer_id] << " needs backward computation.";
      } else {
        LOG(INFO) << layer_names_[layer_id]
            << " does not need backward computation.";
      }
    }
    for (int bottom_id = 0; bottom_id < bottom_vecs_[layer_id].size();
         ++bottom_id) {
      if (layer_contributes_loss) {
        const string& blob_name =
            blob_names_[bottom_id_vecs_[layer_id][bottom_id]];
        blobs_under_loss.insert(blob_name);
      } else {
        bottom_need_backward_[layer_id][bottom_id] = false;
      }
      if (!bottom_need_backward_[layer_id][bottom_id]) {
        const string& blob_name =
                   blob_names_[bottom_id_vecs_[layer_id][bottom_id]];
        blobs_skip_backp.insert(blob_name);
      }
    }
  }
  // Handle force_backward if needed.
  if (param.force_backward()) {
    for (int layer_id = 0; layer_id < layers_.size(); ++layer_id) {
      layer_need_backward_[layer_id] = true;
      for (int bottom_id = 0;
           bottom_id < bottom_need_backward_[layer_id].size(); ++bottom_id) {
        bottom_need_backward_[layer_id][bottom_id] =
            bottom_need_backward_[layer_id][bottom_id] ||
            layers_[layer_id]->AllowForceBackward(bottom_id);
        blob_need_backward_[bottom_id_vecs_[layer_id][bottom_id]] =
            blob_need_backward_[bottom_id_vecs_[layer_id][bottom_id]] ||
            bottom_need_backward_[layer_id][bottom_id];
      }
      for (int param_id = 0; param_id < layers_[layer_id]->blobs().size();
           ++param_id) {
        layers_[layer_id]->set_param_propagate_down(param_id, true);
      }
    }
  }
  // In the end, all remaining blobs are considered output blobs.
  for (set<string>::iterator it = available_blobs.begin();
      it != available_blobs.end(); ++it) {
    LOG_IF(INFO, Caffe::root_solver())
        << "This network produces output " << *it;
    net_output_blobs_.push_back(blobs_[blob_name_to_idx[*it]].get());
    net_output_blob_indices_.push_back(blob_name_to_idx[*it]);
  }
  for (size_t blob_id = 0; blob_id < blob_names_.size(); ++blob_id) {
    blob_names_index_[blob_names_[blob_id]] = blob_id;
  }
  for (size_t layer_id = 0; layer_id < layer_names_.size(); ++layer_id) {
    layer_names_index_[layer_names_[layer_id]] = layer_id;
  }
  ShareWeights();
  debug_info_ = param.debug_info();
  LOG_IF(INFO, Caffe::root_solver()) << "Network initialization done.";
}

template <typename Dtype>
void Net<Dtype>::FilterNet(const NetParameter& param,
    NetParameter* param_filtered) {
  NetState net_state(param.state());
  param_filtered->CopyFrom(param);
  param_filtered->clear_layer();
  for (int i = 0; i < param.layer_size(); ++i) {
    const LayerParameter& layer_param = param.layer(i);
    const string& layer_name = layer_param.name();
    CHECK(layer_param.include_size() == 0 || layer_param.exclude_size() == 0)
          << "Specify either include rules or exclude rules; not both.";
    // If no include rules are specified, the layer is included by default and
    // only excluded if it meets one of the exclude rules.
    bool layer_included = (layer_param.include_size() == 0);
    for (int j = 0; layer_included && j < layer_param.exclude_size(); ++j) {
      if (StateMeetsRule(net_state, layer_param.exclude(j), layer_name)) {
        layer_included = false;
      }
    }
    for (int j = 0; !layer_included && j < layer_param.include_size(); ++j) {
      if (StateMeetsRule(net_state, layer_param.include(j), layer_name)) {
        layer_included = true;
      }
    }
    if (layer_included) {
      param_filtered->add_layer()->CopyFrom(layer_param);
    }
  }
}

template <typename Dtype>
bool Net<Dtype>::StateMeetsRule(const NetState& state,
    const NetStateRule& rule, const string& layer_name) {
  // Check whether the rule is broken due to phase.
  if (rule.has_phase()) {
      if (rule.phase() != state.phase()) {
        LOG_IF(INFO, Caffe::root_solver())
            << "The NetState phase (" << state.phase()
            << ") differed from the phase (" << rule.phase()
            << ") specified by a rule in layer " << layer_name;
        return false;
      }
  }
  // Check whether the rule is broken due to min level.
  if (rule.has_min_level()) {
    if (state.level() < rule.min_level()) {
      LOG_IF(INFO, Caffe::root_solver())
          << "The NetState level (" << state.level()
          << ") is above the min_level (" << rule.min_level()
          << ") specified by a rule in layer " << layer_name;
      return false;
    }
  }
  // Check whether the rule is broken due to max level.
  if (rule.has_max_level()) {
    if (state.level() > rule.max_level()) {
      LOG_IF(INFO, Caffe::root_solver())
          << "The NetState level (" << state.level()
          << ") is above the max_level (" << rule.max_level()
          << ") specified by a rule in layer " << layer_name;
      return false;
    }
  }
  // Check whether the rule is broken due to stage. The NetState must
  // contain ALL of the rule's stages to meet it.
  for (int i = 0; i < rule.stage_size(); ++i) {
    // Check that the NetState contains the rule's ith stage.
    bool has_stage = false;
    for (int j = 0; !has_stage && j < state.stage_size(); ++j) {
      if (rule.stage(i) == state.stage(j)) { has_stage = true; }
    }
    if (!has_stage) {
      LOG_IF(INFO, Caffe::root_solver())
          << "The NetState did not contain stage '" << rule.stage(i)
          << "' specified by a rule in layer " << layer_name;
      return false;
    }
  }
  // Check whether the rule is broken due to not_stage. The NetState must
  // contain NONE of the rule's not_stages to meet it.
  for (int i = 0; i < rule.not_stage_size(); ++i) {
    // Check that the NetState contains the rule's ith not_stage.
    bool has_stage = false;
    for (int j = 0; !has_stage && j < state.stage_size(); ++j) {
      if (rule.not_stage(i) == state.stage(j)) { has_stage = true; }
    }
    if (has_stage) {
      LOG_IF(INFO, Caffe::root_solver())
          << "The NetState contained a not_stage '" << rule.not_stage(i)
          << "' specified by a rule in layer " << layer_name;
      return false;
    }
  }
  return true;
}

// Helper for Net::Init: add a new top blob to the net.
template <typename Dtype>
void Net<Dtype>::AppendTop(const NetParameter& param, const int layer_id,
                           const int top_id, set<string>* available_blobs,
                           map<string, int>* blob_name_to_idx) {
  shared_ptr<LayerParameter> layer_param(
      new LayerParameter(param.layer(layer_id)));
  const string& blob_name = (layer_param->top_size() > top_id) ?
      layer_param->top(top_id) : "(automatic)";
  // Check if we are doing in-place computation
  if (blob_name_to_idx && layer_param->bottom_size() > top_id &&
      blob_name == layer_param->bottom(top_id)) {
    // In-place computation
    LOG_IF(INFO, Caffe::root_solver())
        << layer_param->name() << " -> " << blob_name << " (in-place)";
    top_vecs_[layer_id].push_back(blobs_[(*blob_name_to_idx)[blob_name]].get());
    top_id_vecs_[layer_id].push_back((*blob_name_to_idx)[blob_name]);
  } else if (blob_name_to_idx &&
             blob_name_to_idx->find(blob_name) != blob_name_to_idx->end()) {
    // If we are not doing in-place computation but have duplicated blobs,
    // raise an error.
    LOG(FATAL) << "Top blob '" << blob_name
               << "' produced by multiple sources.";
  } else {
    // Normal output.
    if (Caffe::root_solver()) {
      LOG(INFO) << layer_param->name() << " -> " << blob_name;
    }
    shared_ptr<Blob<Dtype> > blob_pointer(new Blob<Dtype>());
    const int blob_id = blobs_.size();
    blobs_.push_back(blob_pointer);
    blob_names_.push_back(blob_name);
    blob_need_backward_.push_back(false);
    if (blob_name_to_idx) { (*blob_name_to_idx)[blob_name] = blob_id; }
    top_id_vecs_[layer_id].push_back(blob_id);
    top_vecs_[layer_id].push_back(blob_pointer.get());
  }
  if (available_blobs) { available_blobs->insert(blob_name); }
}

// Helper for Net::Init: add a new bottom blob to the net.
template <typename Dtype>
int Net<Dtype>::AppendBottom(const NetParameter& param, const int layer_id,
    const int bottom_id, set<string>* available_blobs,
    map<string, int>* blob_name_to_idx) {
  const LayerParameter& layer_param = param.layer(layer_id);
  const string& blob_name = layer_param.bottom(bottom_id);
  if (available_blobs->find(blob_name) == available_blobs->end()) {
    LOG(FATAL) << "Unknown bottom blob '" << blob_name << "' (layer '"
               << layer_param.name() << "', bottom index " << bottom_id << ")";
  }
  const int blob_id = (*blob_name_to_idx)[blob_name];
  LOG_IF(INFO, Caffe::root_solver())
      << layer_names_[layer_id] << " <- " << blob_name;
  bottom_vecs_[layer_id].push_back(blobs_[blob_id].get());
  bottom_id_vecs_[layer_id].push_back(blob_id);
  available_blobs->erase(blob_name);
  bool propagate_down = true;
  // Check if the backpropagation on bottom_id should be skipped
  if (layer_param.propagate_down_size() > 0)
    propagate_down = layer_param.propagate_down(bottom_id);
  const bool need_backward = blob_need_backward_[blob_id] &&
                          propagate_down;
  bottom_need_backward_[layer_id].push_back(need_backward);
  return blob_id;
}

template <typename Dtype>
void Net<Dtype>::AppendParam(const NetParameter& param, const int layer_id,
                             const int param_id) {
  const LayerParameter& layer_param = layers_[layer_id]->layer_param();
  const int param_size = layer_param.param_size();
  string param_name =
      (param_size > param_id) ? layer_param.param(param_id).name() : "";
  if (param_name.size()) {
    param_display_names_.push_back(param_name);
  } else {
    ostringstream param_display_name;
    param_display_name << param_id;
    param_display_names_.push_back(param_display_name.str());
  }
  const int net_param_id = params_.size();
  params_.push_back(layers_[layer_id]->blobs()[param_id]);

  if(layer_param.has_convolution_param()){
	  param_groups_.push_back(layer_param.convolution_param().group());
  }
  else {
	  param_groups_.push_back(1);
  }
  param_id_vecs_[layer_id].push_back(net_param_id);
  param_layer_indices_.push_back(make_pair(layer_id, param_id));
  ParamSpec default_param_spec;
  const ParamSpec* param_spec = (layer_param.param_size() > param_id) ?
      &layer_param.param(param_id) : &default_param_spec;
  if (!param_size || !param_name.size() || (param_name.size() &&
      param_names_index_.find(param_name) == param_names_index_.end())) {
    // This layer "owns" this parameter blob -- it is either anonymous
    // (i.e., not given a param_name) or explicitly given a name that we
    // haven't already seen.
    param_owners_.push_back(-1);
    if (param_name.size()) {
      param_names_index_[param_name] = net_param_id;
    }
    const int learnable_param_id = learnable_params_.size();
    learnable_params_.push_back(params_[net_param_id].get());
    learnable_param_ids_.push_back(learnable_param_id);
    has_params_lr_.push_back(param_spec->has_lr_mult());
    has_params_decay_.push_back(param_spec->has_decay_mult());
    params_lr_.push_back(param_spec->lr_mult());
    params_weight_decay_.push_back(param_spec->decay_mult());
  } else {
    // Named param blob with name we've seen before: share params
    const int owner_net_param_id = param_names_index_[param_name];
    param_owners_.push_back(owner_net_param_id);
    const pair<int, int>& owner_index =
        param_layer_indices_[owner_net_param_id];
    const int owner_layer_id = owner_index.first;
    const int owner_param_id = owner_index.second;
    LOG_IF(INFO, Caffe::root_solver()) << "Sharing parameters '" << param_name
        << "' owned by "
        << "layer '" << layer_names_[owner_layer_id] << "', param "
        << "index " << owner_param_id;
    Blob<Dtype>* this_blob = layers_[layer_id]->blobs()[param_id].get();
    Blob<Dtype>* owner_blob =
        layers_[owner_layer_id]->blobs()[owner_param_id].get();
    const int param_size = layer_param.param_size();
    if (param_size > param_id && (layer_param.param(param_id).share_mode() ==
                                  ParamSpec_DimCheckMode_PERMISSIVE)) {
      // Permissive dimension checking -- only check counts are the same.
      CHECK_EQ(this_blob->count(), owner_blob->count())
          << "Cannot share param '" << param_name << "' owned by layer '"
          << layer_names_[owner_layer_id] << "' with layer '"
          << layer_names_[layer_id] << "'; count mismatch.  Owner layer param "
          << "shape is " << owner_blob->shape_string() << "; sharing layer "
          << "shape is " << this_blob->shape_string();
    } else {
      // Strict dimension checking -- all dims must be the same.
      CHECK(this_blob->shape() == owner_blob->shape())
          << "Cannot share param '" << param_name << "' owned by layer '"
          << layer_names_[owner_layer_id] << "' with layer '"
          << layer_names_[layer_id] << "'; shape mismatch.  Owner layer param "
          << "shape is " << owner_blob->shape_string() << "; sharing layer "
          << "expects shape " << this_blob->shape_string();
    }
    const int learnable_param_id = learnable_param_ids_[owner_net_param_id];
    learnable_param_ids_.push_back(learnable_param_id);
    if (param_spec->has_lr_mult()) {
      if (has_params_lr_[learnable_param_id]) {
        CHECK_EQ(param_spec->lr_mult(), params_lr_[learnable_param_id])
            << "Shared param '" << param_name << "' has mismatched lr_mult.";
      } else {
        has_params_lr_[learnable_param_id] = true;
        params_lr_[learnable_param_id] = param_spec->lr_mult();
      }
    }
<<<<<<< HEAD
    layers_[layer_id]->blobs()[param_id]->ShareData(
        *layers_[owner_layer_id]->blobs()[owner_param_id]);
  }
}

template <typename Dtype>
void Net<Dtype>::GetLearningRateAndWeightDecay() {
  LOG(INFO) << "Collecting Learning Rate and Weight Decay.";
  ParamSpec default_param_spec;
  for (int i = 0; i < layers_.size(); ++i) {
    vector<shared_ptr<Blob<Dtype> > >& layer_blobs = layers_[i]->blobs();
    for (int j = 0; j < layer_blobs.size(); ++j) {
      const ParamSpec* param_spec =
          (layers_[i]->layer_param().param_size() > j) ?
          &layers_[i]->layer_param().param(j) : &default_param_spec;
      params_lr_.push_back(param_spec->lr_mult());
      params_weight_decay_.push_back(param_spec->decay_mult());
      params_group_weight_decay_.push_back(param_spec->group_decay_mult());
=======
    if (param_spec->has_decay_mult()) {
      if (has_params_decay_[learnable_param_id]) {
        CHECK_EQ(param_spec->decay_mult(),
                 params_weight_decay_[learnable_param_id])
            << "Shared param '" << param_name << "' has mismatched decay_mult.";
      } else {
        has_params_decay_[learnable_param_id] = true;
        params_weight_decay_[learnable_param_id] = param_spec->decay_mult();
      }
>>>>>>> 04aa36e2
    }
  }
}

template <typename Dtype>
Dtype Net<Dtype>::ForwardFromTo(int start, int end) {
  CHECK_GE(start, 0);
  CHECK_LT(end, layers_.size());
  Dtype loss = 0;
<<<<<<< HEAD
  if (debug_info_) {
    for (int i = 0; i < net_input_blobs_.size(); ++i) {
      InputDebugInfo(i);
    }
  }
  //Timer timer;
  //double cur_time_total = 0;
=======
>>>>>>> 04aa36e2
  for (int i = start; i <= end; ++i) {
	//nvtxRangePushA(layer_names_[i].c_str());
	//PUSH_RANGE(layer_names_[i].c_str(),i);
    //timer.Start();
    Dtype layer_loss = layers_[i]->Forward(bottom_vecs_[i], top_vecs_[i]);
    //timer.Stop();
    //nvtxRangePop();
    //POP_RANGE;
    //cur_time_total += timer.MicroSeconds();
    //LOG(INFO) << "Forwarding " << layer_names_[i] << "\t("<<timer.MicroSeconds()<<" us)";
    //layers_[i]->SetTestTime( layers_[i]->GetTestTime() + timer.MicroSeconds() );
    loss += layer_loss;
    if (debug_info_) { ForwardDebugInfo(i); }
  }
  //LOG(INFO) << "Total time in this iteration: " << "\t("<<cur_time_total<<" us)";
  //total_time_ += cur_time_total;
  return loss;
}


template <typename Dtype>
void Net<Dtype>::PrintTestTime(){
	double total = GetTotalTime();
	for (int i = 0; i <=layers_.size() - 1; ++i) {
	    LOG(INFO) << " Test time of " << layer_names_[i]
	              << "\t"<< (layers_[i]->GetTestTime()/1000)<< " ms ( "<< (100*layers_[i]->GetTestTime()/total) <<" % )";
	}
}

template <typename Dtype>
double Net<Dtype>::GetTotalTime(){
	double total = 0;
	for (int i = 0; i <=layers_.size() - 1; ++i) {
		total += layers_[i]->GetTestTime();
	}
	return total;
}

template <typename Dtype>
Dtype Net<Dtype>::ForwardFrom(int start) {
  return ForwardFromTo(start, layers_.size() - 1);
}

template <typename Dtype>
Dtype Net<Dtype>::ForwardTo(int end) {
  return ForwardFromTo(0, end);
}

template <typename Dtype>
const vector<Blob<Dtype>*>& Net<Dtype>::Forward(Dtype* loss) {
  if (loss != NULL) {
    *loss = ForwardFromTo(0, layers_.size() - 1);
  } else {
    ForwardFromTo(0, layers_.size() - 1);
  }
  return net_output_blobs_;
}

template <typename Dtype>
const vector<Blob<Dtype>*>& Net<Dtype>::Forward(
    const vector<Blob<Dtype>*> & bottom, Dtype* loss) {
  LOG_EVERY_N(WARNING, 1000) << "DEPRECATED: Forward(bottom, loss) "
      << "will be removed in a future version. Use Forward(loss).";
  // Copy bottom to net bottoms
  for (int i = 0; i < bottom.size(); ++i) {
    net_input_blobs_[i]->CopyFrom(*bottom[i]);
  }
  return Forward(loss);
}

template <typename Dtype>
void Net<Dtype>::BackwardFromTo(int start, int end) {
  if(Caffe::mode()==Caffe::CPU){
	  LOG(FATAL) << "Training dynamic sparse weight in CPU mode is not supported";
  }
  CHECK_GE(end, 0);
  CHECK_LT(start, layers_.size());
  for (int i = start; i >= end; --i) {
    if (layer_need_backward_[i]) {
      layers_[i]->Backward(
          top_vecs_[i], bottom_need_backward_[i], bottom_vecs_[i]);
      if (debug_info_) { BackwardDebugInfo(i); }
    }
  }
}

template <typename Dtype>
void Net<Dtype>::ForwardDebugInfo(const int layer_id) {
  for (int top_id = 0; top_id < top_vecs_[layer_id].size(); ++top_id) {
    const Blob<Dtype>& blob = *top_vecs_[layer_id][top_id];
    const string& blob_name = blob_names_[top_id_vecs_[layer_id][top_id]];
    const Dtype data_abs_val_mean = blob.asum_data() / blob.count();
    LOG_IF(INFO, Caffe::root_solver())
        << "    [Forward] "
        << "Layer " << layer_names_[layer_id]
        << ", top blob " << blob_name
        << " data: " << data_abs_val_mean;
  }
  for (int param_id = 0; param_id < layers_[layer_id]->blobs().size();
       ++param_id) {
    const Blob<Dtype>& blob = *layers_[layer_id]->blobs()[param_id];
    const int net_param_id = param_id_vecs_[layer_id][param_id];
    const string& blob_name = param_display_names_[net_param_id];
    const Dtype data_abs_val_mean = blob.asum_data() / blob.count();
    LOG_IF(INFO, Caffe::root_solver())
        << "    [Forward] "
        << "Layer " << layer_names_[layer_id]
        << ", param blob " << blob_name
        << " data: " << data_abs_val_mean;
  }
}

template <typename Dtype>
void Net<Dtype>::BackwardDebugInfo(const int layer_id) {
  const vector<Blob<Dtype>*>& bottom_vec = bottom_vecs_[layer_id];
  for (int bottom_id = 0; bottom_id < bottom_vec.size(); ++bottom_id) {
    if (!bottom_need_backward_[layer_id][bottom_id]) { continue; }
    const Blob<Dtype>& blob = *bottom_vec[bottom_id];
    const string& blob_name = blob_names_[bottom_id_vecs_[layer_id][bottom_id]];
    const Dtype diff_abs_val_mean = blob.asum_diff() / blob.count();
    LOG_IF(INFO, Caffe::root_solver())
        << "    [Backward] "
        << "Layer " << layer_names_[layer_id]
        << ", bottom blob " << blob_name
        << " diff: " << diff_abs_val_mean;
  }
  for (int param_id = 0; param_id < layers_[layer_id]->blobs().size();
       ++param_id) {
    if (!layers_[layer_id]->param_propagate_down(param_id)) { continue; }
    const Blob<Dtype>& blob = *layers_[layer_id]->blobs()[param_id];
    const Dtype diff_abs_val_mean = blob.asum_diff() / blob.count();
    LOG_IF(INFO, Caffe::root_solver())
        << "    [Backward] "
        << "Layer " << layer_names_[layer_id]
        << ", param blob " << param_id
        << " diff: " << diff_abs_val_mean;
  }
}

template <typename Dtype>
void Net<Dtype>::UpdateDebugInfo(const int param_id) {
  const Blob<Dtype>& blob = *params_[param_id];
  const int param_owner = param_owners_[param_id];
  const string& layer_name = layer_names_[param_layer_indices_[param_id].first];
  const string& param_display_name = param_display_names_[param_id];
  const Dtype diff_abs_val_mean = blob.asum_diff() / blob.count();
  if (param_owner < 0) {
    const Dtype data_abs_val_mean = blob.asum_data() / blob.count();
    LOG_IF(INFO, Caffe::root_solver())
        << "    [Update] Layer " << layer_name
        << ", param " << param_display_name
        << " data: " << data_abs_val_mean
        << "; diff: " << diff_abs_val_mean;
  } else {
    const string& owner_layer_name =
        layer_names_[param_layer_indices_[param_owner].first];
    LOG_IF(INFO, Caffe::root_solver())
        << "    [Update] Layer " << layer_name
        << ", param blob " << param_display_name
        << " (owned by layer " << owner_layer_name << ", " << "param "
        << param_display_names_[param_owners_[param_id]] << ")"
        << " diff: " << diff_abs_val_mean;
  }
}

template <typename Dtype>
void Net<Dtype>::ShareTrainedLayersWith(const Net* other) {
  int num_source_layers = other->layers().size();
  for (int i = 0; i < num_source_layers; ++i) {
    Layer<Dtype>* source_layer = other->layers()[i].get();
    const string& source_layer_name = other->layer_names()[i];
    int target_layer_id = 0;
    while (target_layer_id != layer_names_.size() &&
        layer_names_[target_layer_id] != source_layer_name) {
      ++target_layer_id;
    }
    if (target_layer_id == layer_names_.size()) {
      LOG(INFO) << "Ignoring source layer " << source_layer_name;
      continue;
    }
    DLOG(INFO) << "Copying source layer " << source_layer_name;
    vector<shared_ptr<Blob<Dtype> > >& target_blobs =
        layers_[target_layer_id]->blobs();
    CHECK_EQ(target_blobs.size(), source_layer->blobs().size())
        << "Incompatible number of blobs for layer " << source_layer_name;
    for (int j = 0; j < target_blobs.size(); ++j) {
      Blob<Dtype>* source_blob = source_layer->blobs()[j].get();
      CHECK(target_blobs[j]->shape() == source_blob->shape())
          << "Cannot share param " << j << " weights from layer '"
          << source_layer_name << "'; shape mismatch.  Source param shape is "
          << source_blob->shape_string() << "; target param shape is "
          << target_blobs[j]->shape_string();
      target_blobs[j]->ShareData(*source_blob);
    }
  }
}

template <typename Dtype>
void Net<Dtype>::BackwardFrom(int start) {
  BackwardFromTo(start, 0);
}

template <typename Dtype>
void Net<Dtype>::BackwardTo(int end) {
  BackwardFromTo(layers_.size() - 1, end);
}

template <typename Dtype>
void Net<Dtype>::Backward() {
  BackwardFromTo(layers_.size() - 1, 0);
  if (debug_info_) {
    Dtype asum_data = 0, asum_diff = 0, sumsq_data = 0, sumsq_diff = 0;
    for (int i = 0; i < learnable_params_.size(); ++i) {
      asum_data += learnable_params_[i]->asum_data();
      asum_diff += learnable_params_[i]->asum_diff();
      sumsq_data += learnable_params_[i]->sumsq_data();
      sumsq_diff += learnable_params_[i]->sumsq_diff();
    }
    const Dtype l2norm_data = std::sqrt(sumsq_data);
    const Dtype l2norm_diff = std::sqrt(sumsq_diff);
    LOG(ERROR) << "    [Backward] All net params (data, diff): "
               << "L1 norm = (" << asum_data << ", " << asum_diff << "); "
               << "L2 norm = (" << l2norm_data << ", " << l2norm_diff << ")";
  }
}

template <typename Dtype>
void Net<Dtype>::Reshape() {
  for (int i = 0; i < layers_.size(); ++i) {
    layers_[i]->Reshape(bottom_vecs_[i], top_vecs_[i]);
  }
}

template <typename Dtype>
void Net<Dtype>::CopyTrainedLayersFrom(const NetParameter& param) {
  int num_source_layers = param.layer_size();
  for (int i = 0; i < num_source_layers; ++i) {
    const LayerParameter& source_layer = param.layer(i);
    const string& source_layer_name = source_layer.name();
    int target_layer_id = 0;
    while (target_layer_id != layer_names_.size() &&
        layer_names_[target_layer_id] != source_layer_name) {
      ++target_layer_id;
    }
    if (target_layer_id == layer_names_.size()) {
      LOG(INFO) << "Ignoring source layer " << source_layer_name;
      continue;
    }
    DLOG(INFO) << "Copying source layer " << source_layer_name;
    vector<shared_ptr<Blob<Dtype> > >& target_blobs =
        layers_[target_layer_id]->blobs();
    CHECK_EQ(target_blobs.size(), source_layer.blobs_size())
        << "Incompatible number of blobs for layer " << source_layer_name;
    for (int j = 0; j < target_blobs.size(); ++j) {
      if (!target_blobs[j]->ShapeEquals(source_layer.blobs(j))) {
        Blob<Dtype> source_blob;
        const bool kReshape = true;
        source_blob.FromProto(source_layer.blobs(j), kReshape);
        LOG(FATAL) << "Cannot copy param " << j << " weights from layer '"
            << source_layer_name << "'; shape mismatch.  Source param shape is "
            << source_blob.shape_string() << "; target param shape is "
            << target_blobs[j]->shape_string() << ". "
            << "To learn this layer's parameters from scratch rather than "
            << "copying from a saved net, rename the layer.";
      }
      const bool kReshape = false;
      target_blobs[j]->FromProto(source_layer.blobs(j), kReshape);
    }
    //LOG(INFO) << "Aligning Weights";
    layers_[target_layer_id]->WeightAlign();
  }
}

template <typename Dtype>
void Net<Dtype>::CopyTrainedLayersFrom(const string trained_filename) {
  if (trained_filename.size() >= 3 &&
      trained_filename.compare(trained_filename.size() - 3, 3, ".h5") == 0) {
    CopyTrainedLayersFromHDF5(trained_filename);
  } else {
    CopyTrainedLayersFromBinaryProto(trained_filename);
  }
}

template <typename Dtype>
void Net<Dtype>::CopyTrainedLayersFromBinaryProto(
    const string trained_filename) {
  NetParameter param;
  ReadNetParamsFromBinaryFileOrDie(trained_filename, &param);
  CopyTrainedLayersFrom(param);
}

template <typename Dtype>
void Net<Dtype>::CopyTrainedLayersFromHDF5(const string trained_filename) {
  hid_t file_hid = H5Fopen(trained_filename.c_str(), H5F_ACC_RDONLY,
                           H5P_DEFAULT);
  CHECK_GE(file_hid, 0) << "Couldn't open " << trained_filename;
  hid_t data_hid = H5Gopen2(file_hid, "data", H5P_DEFAULT);
  CHECK_GE(data_hid, 0) << "Error reading weights from " << trained_filename;
  int num_layers = hdf5_get_num_links(data_hid);
  for (int i = 0; i < num_layers; ++i) {
    string source_layer_name = hdf5_get_name_by_idx(data_hid, i);
    if (!layer_names_index_.count(source_layer_name)) {
      LOG(INFO) << "Ignoring source layer " << source_layer_name;
      continue;
    }
    int target_layer_id = layer_names_index_[source_layer_name];
    DLOG(INFO) << "Copying source layer " << source_layer_name;
    vector<shared_ptr<Blob<Dtype> > >& target_blobs =
        layers_[target_layer_id]->blobs();
    hid_t layer_hid = H5Gopen2(data_hid, source_layer_name.c_str(),
        H5P_DEFAULT);
    CHECK_GE(layer_hid, 0)
        << "Error reading weights from " << trained_filename;
    // Check that source layer doesn't have more params than target layer
    int num_source_params = hdf5_get_num_links(layer_hid);
    CHECK_LE(num_source_params, target_blobs.size())
        << "Incompatible number of blobs for layer " << source_layer_name;
    for (int j = 0; j < target_blobs.size(); ++j) {
      ostringstream oss;
      oss << j;
      string dataset_name = oss.str();
      int target_net_param_id = param_id_vecs_[target_layer_id][j];
      if (!H5Lexists(layer_hid, dataset_name.c_str(), H5P_DEFAULT)) {
        // Target param doesn't exist in source weights...
        if (param_owners_[target_net_param_id] != -1) {
          // ...but it's weight-shared in target, so that's fine.
          continue;
        } else {
          LOG(FATAL) << "Incompatible number of blobs for layer "
              << source_layer_name;
        }
      }
      hdf5_load_nd_dataset(layer_hid, dataset_name.c_str(), 0, kMaxBlobAxes,
          target_blobs[j].get());
    }
    H5Gclose(layer_hid);
  }
  H5Gclose(data_hid);
  H5Fclose(file_hid);
}

template <typename Dtype>
void Net<Dtype>::ToProto(NetParameter* param, bool write_diff) const {
  param->Clear();
  param->set_name(name_);
  // Add bottom and top
  DLOG(INFO) << "Serializing " << layers_.size() << " layers";
  for (int i = 0; i < layers_.size(); ++i) {
    LayerParameter* layer_param = param->add_layer();
    layers_[i]->ToProto(layer_param, write_diff);
  }
}

template <typename Dtype>
void Net<Dtype>::ToHDF5(const string& filename, bool write_diff) const {
  hid_t file_hid = H5Fcreate(filename.c_str(), H5F_ACC_TRUNC, H5P_DEFAULT,
      H5P_DEFAULT);
  CHECK_GE(file_hid, 0)
      << "Couldn't open " << filename << " to save weights.";
  hid_t data_hid = H5Gcreate2(file_hid, "data", H5P_DEFAULT, H5P_DEFAULT,
      H5P_DEFAULT);
  CHECK_GE(data_hid, 0) << "Error saving weights to " << filename << ".";
  hid_t diff_hid = -1;
  if (write_diff) {
    diff_hid = H5Gcreate2(file_hid, "diff", H5P_DEFAULT, H5P_DEFAULT,
        H5P_DEFAULT);
    CHECK_GE(diff_hid, 0) << "Error saving weights to " << filename << ".";
  }
  for (int layer_id = 0; layer_id < layers_.size(); ++layer_id) {
    const LayerParameter& layer_param = layers_[layer_id]->layer_param();
    string layer_name = layer_param.name();
    hid_t layer_data_hid = H5Gcreate2(data_hid, layer_name.c_str(),
        H5P_DEFAULT, H5P_DEFAULT, H5P_DEFAULT);
    CHECK_GE(layer_data_hid, 0)
        << "Error saving weights to " << filename << ".";
    hid_t layer_diff_hid = -1;
    if (write_diff) {
      layer_diff_hid = H5Gcreate2(diff_hid, layer_name.c_str(),
          H5P_DEFAULT, H5P_DEFAULT, H5P_DEFAULT);
      CHECK_GE(layer_diff_hid, 0)
          << "Error saving weights to " << filename << ".";
    }
    int num_params = layers_[layer_id]->blobs().size();
    for (int param_id = 0; param_id < num_params; ++param_id) {
      ostringstream dataset_name;
      dataset_name << param_id;
      const int net_param_id = param_id_vecs_[layer_id][param_id];
      if (param_owners_[net_param_id] == -1) {
        // Only save params that own themselves
        hdf5_save_nd_dataset<Dtype>(layer_data_hid, dataset_name.str(),
            *params_[net_param_id]);
      }
      if (write_diff) {
        // Write diffs regardless of weight-sharing
        hdf5_save_nd_dataset<Dtype>(layer_diff_hid, dataset_name.str(),
            *params_[net_param_id], true);
      }
    }
    H5Gclose(layer_data_hid);
    if (write_diff) {
      H5Gclose(layer_diff_hid);
    }
  }
  H5Gclose(data_hid);
  if (write_diff) {
    H5Gclose(diff_hid);
  }
  H5Fclose(file_hid);
}

template <typename Dtype>
void Net<Dtype>::Update() {
  for (int i = 0; i < learnable_params_.size(); ++i) {
    learnable_params_[i]->Update();
  }
}

template <typename Dtype>
void Net<Dtype>::ClearParamDiffs() {
  for (int i = 0; i < learnable_params_.size(); ++i) {
    Blob<Dtype>* blob = learnable_params_[i];
    switch (Caffe::mode()) {
    case Caffe::CPU:
      caffe_set(blob->count(), static_cast<Dtype>(0),
                blob->mutable_cpu_diff());
      break;
    case Caffe::GPU:
#ifndef CPU_ONLY
      caffe_gpu_set(blob->count(), static_cast<Dtype>(0),
                    blob->mutable_gpu_diff());
#else
      NO_GPU;
#endif
      break;
    }
  }
}

template <typename Dtype>
void Net<Dtype>::ShareWeights() {
  for (int i = 0; i < params_.size(); ++i) {
<<<<<<< HEAD
    if (param_owners_[i] >= 0) { continue; }
    if (debug_info_) { UpdateDebugInfo(i); }
    params_[i]->Update();
    params_[i]->Zerout();
=======
    if (param_owners_[i] < 0) { continue; }
    params_[i]->ShareData(*params_[param_owners_[i]]);
    params_[i]->ShareDiff(*params_[param_owners_[i]]);
>>>>>>> 04aa36e2
  }
}

template <typename Dtype>
bool Net<Dtype>::has_blob(const string& blob_name) const {
  return blob_names_index_.find(blob_name) != blob_names_index_.end();
}

template <typename Dtype>
const shared_ptr<Blob<Dtype> > Net<Dtype>::blob_by_name(
    const string& blob_name) const {
  shared_ptr<Blob<Dtype> > blob_ptr;
  if (has_blob(blob_name)) {
    blob_ptr = blobs_[blob_names_index_.find(blob_name)->second];
  } else {
    blob_ptr.reset((Blob<Dtype>*)(NULL));
    LOG(WARNING) << "Unknown blob name " << blob_name;
  }
  return blob_ptr;
}

template <typename Dtype>
bool Net<Dtype>::has_layer(const string& layer_name) const {
  return layer_names_index_.find(layer_name) != layer_names_index_.end();
}

template <typename Dtype>
const shared_ptr<Layer<Dtype> > Net<Dtype>::layer_by_name(
    const string& layer_name) const {
  shared_ptr<Layer<Dtype> > layer_ptr;
  if (has_layer(layer_name)) {
    layer_ptr = layers_[layer_names_index_.find(layer_name)->second];
  } else {
    layer_ptr.reset((Layer<Dtype>*)(NULL));
    LOG(WARNING) << "Unknown layer name " << layer_name;
  }
  return layer_ptr;
}

INSTANTIATE_CLASS(Net);

}  // namespace caffe<|MERGE_RESOLUTION|>--- conflicted
+++ resolved
@@ -39,12 +39,9 @@
 
 template <typename Dtype>
 void Net<Dtype>::Init(const NetParameter& in_param) {
-<<<<<<< HEAD
   total_time_ = 0;
-=======
   CHECK(Caffe::root_solver() || root_net_)
       << "root_net_ needs to be set for all non-root solvers";
->>>>>>> 04aa36e2
   // Set phase from the state.
   phase_ = in_param.state().phase();
   // Filter layers based on their include/exclude rules and
@@ -459,12 +456,6 @@
   const int net_param_id = params_.size();
   params_.push_back(layers_[layer_id]->blobs()[param_id]);
 
-  if(layer_param.has_convolution_param()){
-	  param_groups_.push_back(layer_param.convolution_param().group());
-  }
-  else {
-	  param_groups_.push_back(1);
-  }
   param_id_vecs_[layer_id].push_back(net_param_id);
   param_layer_indices_.push_back(make_pair(layer_id, param_id));
   ParamSpec default_param_spec;
@@ -484,8 +475,16 @@
     learnable_param_ids_.push_back(learnable_param_id);
     has_params_lr_.push_back(param_spec->has_lr_mult());
     has_params_decay_.push_back(param_spec->has_decay_mult());
+    has_params_group_decay_.push_back(param_spec->has_group_decay_mult());
     params_lr_.push_back(param_spec->lr_mult());
     params_weight_decay_.push_back(param_spec->decay_mult());
+    params_group_weight_decay_.push_back(param_spec->group_decay_mult());
+    if(layer_param.has_convolution_param()){
+		  param_groups_.push_back(layer_param.convolution_param().group());
+	}
+	else {
+	  param_groups_.push_back(1);
+	}
   } else {
     // Named param blob with name we've seen before: share params
     const int owner_net_param_id = param_names_index_[param_name];
@@ -531,26 +530,6 @@
         params_lr_[learnable_param_id] = param_spec->lr_mult();
       }
     }
-<<<<<<< HEAD
-    layers_[layer_id]->blobs()[param_id]->ShareData(
-        *layers_[owner_layer_id]->blobs()[owner_param_id]);
-  }
-}
-
-template <typename Dtype>
-void Net<Dtype>::GetLearningRateAndWeightDecay() {
-  LOG(INFO) << "Collecting Learning Rate and Weight Decay.";
-  ParamSpec default_param_spec;
-  for (int i = 0; i < layers_.size(); ++i) {
-    vector<shared_ptr<Blob<Dtype> > >& layer_blobs = layers_[i]->blobs();
-    for (int j = 0; j < layer_blobs.size(); ++j) {
-      const ParamSpec* param_spec =
-          (layers_[i]->layer_param().param_size() > j) ?
-          &layers_[i]->layer_param().param(j) : &default_param_spec;
-      params_lr_.push_back(param_spec->lr_mult());
-      params_weight_decay_.push_back(param_spec->decay_mult());
-      params_group_weight_decay_.push_back(param_spec->group_decay_mult());
-=======
     if (param_spec->has_decay_mult()) {
       if (has_params_decay_[learnable_param_id]) {
         CHECK_EQ(param_spec->decay_mult(),
@@ -560,8 +539,17 @@
         has_params_decay_[learnable_param_id] = true;
         params_weight_decay_[learnable_param_id] = param_spec->decay_mult();
       }
->>>>>>> 04aa36e2
-    }
+    }
+    if (param_spec->has_group_decay_mult()) {
+	  if (has_params_group_decay_[learnable_param_id]) {
+		CHECK_EQ(param_spec->group_decay_mult(),
+				params_group_weight_decay_[learnable_param_id])
+			<< "Shared param '" << param_name << "' has mismatched group_decay_mult.";
+	  } else {
+		has_params_group_decay_[learnable_param_id] = true;
+		params_group_weight_decay_[learnable_param_id] = param_spec->group_decay_mult();
+	  }
+	}
   }
 }
 
@@ -570,16 +558,8 @@
   CHECK_GE(start, 0);
   CHECK_LT(end, layers_.size());
   Dtype loss = 0;
-<<<<<<< HEAD
-  if (debug_info_) {
-    for (int i = 0; i < net_input_blobs_.size(); ++i) {
-      InputDebugInfo(i);
-    }
-  }
   //Timer timer;
   //double cur_time_total = 0;
-=======
->>>>>>> 04aa36e2
   for (int i = start; i <= end; ++i) {
 	//nvtxRangePushA(layer_names_[i].c_str());
 	//PUSH_RANGE(layer_names_[i].c_str(),i);
@@ -653,7 +633,7 @@
 template <typename Dtype>
 void Net<Dtype>::BackwardFromTo(int start, int end) {
   if(Caffe::mode()==Caffe::CPU){
-	  LOG(FATAL) << "Training dynamic sparse weight in CPU mode is not supported";
+	  LOG(WARNING) << "Training dynamic sparse weight in CPU mode is not supported";
   }
   CHECK_GE(end, 0);
   CHECK_LT(start, layers_.size());
@@ -994,6 +974,7 @@
 void Net<Dtype>::Update() {
   for (int i = 0; i < learnable_params_.size(); ++i) {
     learnable_params_[i]->Update();
+    learnable_params_[i]->Zerout();
   }
 }
 
@@ -1021,16 +1002,9 @@
 template <typename Dtype>
 void Net<Dtype>::ShareWeights() {
   for (int i = 0; i < params_.size(); ++i) {
-<<<<<<< HEAD
-    if (param_owners_[i] >= 0) { continue; }
-    if (debug_info_) { UpdateDebugInfo(i); }
-    params_[i]->Update();
-    params_[i]->Zerout();
-=======
     if (param_owners_[i] < 0) { continue; }
     params_[i]->ShareData(*params_[param_owners_[i]]);
     params_[i]->ShareDiff(*params_[param_owners_[i]]);
->>>>>>> 04aa36e2
   }
 }
 
