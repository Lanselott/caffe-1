--- conflicted
+++ resolved
@@ -259,7 +259,7 @@
     	LOG(INFO) << "    Total regularization terms: "
     	              << total_regularization_term_ << " "
     	              <<"loss+regular. : "
-    	              << total_regularization_term_+smoothed_loss;
+    	              << total_regularization_term_+smoothed_loss_;
 
     }
     // Increment the internal iter_ counter -- its value should always indicate
@@ -281,68 +281,6 @@
       break;
     }
   }
-}
-
-template <typename Dtype>
-Dtype SGDSolver<Dtype>::GetSparsity(int param_id) {
-  const vector<shared_ptr<Blob<Dtype> > >& net_params = this->net_->params();
-  Dtype sparsity = Dtype(0);
-  switch (Caffe::mode()) {
-  case Caffe::CPU: {
-        caffe_cpu_if_zerout(net_params[param_id]->count(),
-            net_params[param_id]->cpu_data(),
-            temp_[param_id]->mutable_cpu_data());
-        //calcuate the sparsity
-        sparsity = caffe_cpu_asum(net_params[param_id]->count(),temp_[param_id]->cpu_data())*Dtype(100)/net_params[param_id]->count();
-        break;
-  }
-  case Caffe::GPU: {
-#ifndef CPU_ONLY
-
-        caffe_gpu_if_zerout(net_params[param_id]->count(),
-            net_params[param_id]->gpu_data(),
-            temp_[param_id]->mutable_gpu_data());
-        caffe_gpu_asum(net_params[param_id]->count(),temp_[param_id]->gpu_data(),&sparsity);
-        sparsity = sparsity*Dtype(100)/net_params[param_id]->count();
-#else
-    NO_GPU;
-#endif
-    	break;
-  }
-  default:
-    LOG(FATAL) << "Unknown caffe mode: " << Caffe::mode();
-  }
-  return sparsity;
-}
-
-template <typename Dtype>
-Dtype SGDSolver<Dtype>::GetGroupSparsity(int param_id) {
-  //const vector<shared_ptr<Blob<Dtype> > >& net_params = this->net_->params();
-  Dtype sparsity = Dtype(0);
-  switch (Caffe::mode()) {
-  case Caffe::CPU: {
-        LOG(WARNING)<<"Unsupported in CPU mode: GetGroupSparsity";
-        sparsity = Dtype(-1);
-        break;
-  }
-  case Caffe::GPU: {
-#ifndef CPU_ONLY
-
-//        caffe_gpu_if_zerout(net_params[param_id]->count(),
-//            net_params[param_id]->gpu_data(),
-//            temp_[param_id]->mutable_gpu_data());
-//        caffe_gpu_asum(net_params[param_id]->count(),temp_[param_id]->gpu_data(),&sparsity);
-//        sparsity = sparsity*Dtype(100)/net_params[param_id]->count();
-	  NOT_IMPLEMENTED;
-#else
-    NO_GPU;
-#endif
-    	break;
-  }
-  default:
-    LOG(FATAL) << "Unknown caffe mode: " << Caffe::mode();
-  }
-  return sparsity;
 }
 
 template <typename Dtype>
@@ -480,187 +418,11 @@
 
 template <typename Dtype>
 void Solver<Dtype>::Snapshot() {
-<<<<<<< HEAD
-  NetParameter net_param;
-  // For intermediate results, we will also dump the gradient values.
-  net_->ToProto(&net_param, param_.snapshot_diff());
-  string filename(param_.snapshot_prefix());
-  string model_filename, snapshot_filename;
-  const int kBufferSize = 20;
-  char iter_str_buffer[kBufferSize];
-  snprintf(iter_str_buffer, kBufferSize, "_iter_%d", iter_);
-  filename += iter_str_buffer;
-  model_filename = filename + ".caffemodel";
-  LOG(INFO) << "Snapshotting to " << model_filename;
-  WriteProtoToBinaryFile(net_param, model_filename.c_str());
-  SolverState state;
-  SnapshotSolverState(&state);
-  state.set_iter(iter_);
-  state.set_learned_net(model_filename);
-  state.set_current_step(current_step_);
-  snapshot_filename = filename + ".solverstate";
-  LOG(INFO) << "Snapshotting solver state to " << snapshot_filename;
-  WriteProtoToBinaryFile(state, snapshot_filename.c_str());
-}
-
-template <typename Dtype>
-void Solver<Dtype>::Restore(const char* state_file) {
-  SolverState state;
-  NetParameter net_param;
-  ReadProtoFromBinaryFile(state_file, &state);
-  if (state.has_learned_net()) {
-    ReadNetParamsFromBinaryFileOrDie(state.learned_net().c_str(), &net_param);
-    net_->CopyTrainedLayersFrom(net_param);
-  }
-  iter_ = state.iter();
-  current_step_ = state.current_step();
-  RestoreSolverState(state);
-}
-
-
-// Return the current learning rate. The currently implemented learning rate
-// policies are as follows:
-//    - fixed: always return base_lr.
-//    - step: return base_lr * gamma ^ (floor(iter / step))
-//    - exp: return base_lr * gamma ^ iter
-//    - inv: return base_lr * (1 + gamma * iter) ^ (- power)
-//    - multistep: similar to step but it allows non uniform steps defined by
-//      stepvalue
-//    - poly: the effective learning rate follows a polynomial decay, to be
-//      zero by the max_iter. return base_lr (1 - iter/max_iter) ^ (power)
-//    - sigmoid: the effective learning rate follows a sigmod decay
-//      return base_lr ( 1/(1 + exp(-gamma * (iter - stepsize))))
-//
-// where base_lr, max_iter, gamma, step, stepvalue and power are defined
-// in the solver parameter protocol buffer, and iter is the current iteration.
-template <typename Dtype>
-Dtype SGDSolver<Dtype>::GetLearningRate() {
-  Dtype rate;
-  const string& lr_policy = this->param_.lr_policy();
-  if (lr_policy == "fixed") {
-    rate = this->param_.base_lr();
-  } else if (lr_policy == "step") {
-    this->current_step_ = this->iter_ / this->param_.stepsize();
-    rate = this->param_.base_lr() *
-        pow(this->param_.gamma(), this->current_step_);
-  } else if (lr_policy == "exp") {
-    rate = this->param_.base_lr() * pow(this->param_.gamma(), this->iter_);
-  } else if (lr_policy == "inv") {
-    rate = this->param_.base_lr() *
-        pow(Dtype(1) + this->param_.gamma() * this->iter_,
-            - this->param_.power());
-  } else if (lr_policy == "multistep") {
-    if (this->current_step_ < this->param_.stepvalue_size() &&
-          this->iter_ >= this->param_.stepvalue(this->current_step_)) {
-      this->current_step_++;
-      LOG(INFO) << "MultiStep Status: Iteration " <<
-      this->iter_ << ", step = " << this->current_step_;
-    }
-    rate = this->param_.base_lr() *
-        pow(this->param_.gamma(), this->current_step_);
-  } else if (lr_policy == "poly") {
-    rate = this->param_.base_lr() * pow(Dtype(1.) -
-        (Dtype(this->iter_) / Dtype(this->param_.max_iter())),
-        this->param_.power());
-  } else if (lr_policy == "sigmoid") {
-    rate = this->param_.base_lr() * (Dtype(1.) /
-        (Dtype(1.) + exp(-this->param_.gamma() * (Dtype(this->iter_) -
-          Dtype(this->param_.stepsize())))));
-  } else {
-    LOG(FATAL) << "Unknown learning rate policy: " << lr_policy;
-  }
-  return rate;
-}
-
-template <typename Dtype>
-void SGDSolver<Dtype>::PreSolve() {
-  // Initialize the history
-  const vector<shared_ptr<Blob<Dtype> > >& net_params = this->net_->params();
-  history_.clear();
-  update_.clear();
-  temp_.clear();
-  for (int i = 0; i < net_params.size(); ++i) {
-    const vector<int>& shape = net_params[i]->shape();
-    history_.push_back(shared_ptr<Blob<Dtype> >(new Blob<Dtype>(shape)));
-    update_.push_back(shared_ptr<Blob<Dtype> >(new Blob<Dtype>(shape)));
-    temp_.push_back(shared_ptr<Blob<Dtype> >(new Blob<Dtype>(shape)));
-  }
-}
-
-template <typename Dtype>
-void SGDSolver<Dtype>::ClipGradients() {
-  const Dtype clip_gradients = this->param_.clip_gradients();
-  if (clip_gradients < 0) { return; }
-  const vector<shared_ptr<Blob<Dtype> > >& net_params = this->net_->params();
-  Dtype sumsq_diff = 0;
-  for (int i = 0; i < net_params.size(); ++i) {
-    if (this->net_->param_owners()[i] < 0) {
-      sumsq_diff += net_params[i]->sumsq_diff();
-    }
-  }
-  const Dtype l2norm_diff = std::sqrt(sumsq_diff);
-  if (l2norm_diff > clip_gradients) {
-    Dtype scale_factor = clip_gradients / l2norm_diff;
-    LOG(INFO) << "Gradient clipping: scaling down gradients (L2 norm "
-        << l2norm_diff << " > " << clip_gradients << ") "
-        << "by scale factor " << scale_factor;
-    for (int i = 0; i < net_params.size(); ++i) {
-      if (this->net_->param_owners()[i] < 0) {
-        net_params[i]->scale_diff(scale_factor);
-      }
-    }
-  }
-}
-
-template <typename Dtype>
-void SGDSolver<Dtype>::ApplyUpdate() {
-  Dtype rate = GetLearningRate();
-  if (this->param_.display() && this->iter_ % this->param_.display() == 0) {
-    LOG(INFO) << "Iteration " << this->iter_ << ", lr = " << rate;
-
-    //display sparsity
-    const vector<float>& net_params_weight_decay =
-          this->net_->params_weight_decay();
-    Dtype weight_decay = this->param_.weight_decay();
-    ostringstream sparsity_msg_stream;
-    sparsity_msg_stream << "    Sparsity %: ";
-    for (int param_id = 0; param_id < this->net_->params().size(); ++param_id) {
-        Dtype local_decay = weight_decay * net_params_weight_decay[param_id];
-    	if(local_decay) sparsity_msg_stream << GetSparsity(param_id) <<" ";
-    }
-    LOG(INFO) << sparsity_msg_stream.str();
-  }
-  ClipGradients();
-  Solver<Dtype>::total_regularization_term_ = Dtype(0);
-  for (int param_id = 0; param_id < this->net_->params().size(); ++param_id) {
-    Normalize(param_id);
-    //L1 or L2 regularization
-    Solver<Dtype>::total_regularization_term_ += Regularize(param_id);
-    //group lasso regularization
-    Solver<Dtype>::total_regularization_term_ += GroupLassoRegularize(param_id);
-    ComputeUpdateValue(param_id, rate);
-  }
-
-  this->net_->Update();
-}
-
-template <typename Dtype>
-void SGDSolver<Dtype>::Normalize(int param_id) {
-  if (this->param_.iter_size() == 1) { return; }
-  // Scale gradient to counterbalance accumulation.
-  const vector<shared_ptr<Blob<Dtype> > >& net_params = this->net_->params();
-  const Dtype accum_normalization = Dtype(1.) / this->param_.iter_size();
-  switch (Caffe::mode()) {
-  case Caffe::CPU: {
-    caffe_scal(net_params[param_id]->count(), accum_normalization,
-        net_params[param_id]->mutable_cpu_diff());
-=======
   CHECK(Caffe::root_solver());
   string model_filename;
   switch (param_.snapshot_format()) {
   case caffe::SolverParameter_SnapshotFormat_BINARYPROTO:
     model_filename = SnapshotToBinaryProto();
->>>>>>> 04aa36e2
     break;
   case caffe::SolverParameter_SnapshotFormat_HDF5:
     model_filename = SnapshotToHDF5();
@@ -673,79 +435,6 @@
 }
 
 template <typename Dtype>
-<<<<<<< HEAD
-Dtype SGDSolver<Dtype>::Regularize(int param_id) {
-  const vector<shared_ptr<Blob<Dtype> > >& net_params = this->net_->params();
-  const vector<float>& net_params_weight_decay =
-      this->net_->params_weight_decay();
-  Dtype weight_decay = this->param_.weight_decay();
-  string regularization_type = this->param_.regularization_type();
-  Dtype local_decay = weight_decay * net_params_weight_decay[param_id];
-  Dtype regularization_term = Dtype(0);
-  switch (Caffe::mode()) {
-  case Caffe::CPU: {
-    if (local_decay) {
-      if (regularization_type == "L2") {
-        // add weight decay
-        caffe_axpy(net_params[param_id]->count(),
-            local_decay,
-            net_params[param_id]->cpu_data(),
-            net_params[param_id]->mutable_cpu_diff());
-
-        //calcuate the l2 regularization term
-        regularization_term = caffe_cpu_dot(net_params[param_id]->count(),net_params[param_id]->cpu_data(),net_params[param_id]->cpu_data());
-        regularization_term *= local_decay/(Dtype)2.0;
-
-      } else if (regularization_type == "L1") {
-        caffe_cpu_sign(net_params[param_id]->count(),
-            net_params[param_id]->cpu_data(),
-            temp_[param_id]->mutable_cpu_data());
-        caffe_axpy(net_params[param_id]->count(),
-            local_decay,
-            temp_[param_id]->cpu_data(),
-            net_params[param_id]->mutable_cpu_diff());
-
-        //calcuate the l1 regularization term
-        regularization_term = caffe_cpu_asum(net_params[param_id]->count(),net_params[param_id]->cpu_data());
-        regularization_term *= local_decay;
-
-      } else {
-        LOG(FATAL) << "Unknown regularization type: " << regularization_type;
-      }
-    }
-    break;
-  }
-  case Caffe::GPU: {
-#ifndef CPU_ONLY
-    if (local_decay) {
-      if (regularization_type == "L2") {
-        // add weight decay
-        caffe_gpu_axpy(net_params[param_id]->count(),
-            local_decay,
-            net_params[param_id]->gpu_data(),
-            net_params[param_id]->mutable_gpu_diff());
-
-        //calcuate the l2 regularization term
-        caffe_gpu_dot(net_params[param_id]->count(),net_params[param_id]->gpu_data(),net_params[param_id]->gpu_data(),&regularization_term);
-        regularization_term *= local_decay/(Dtype)2.0;
-
-      } else if (regularization_type == "L1") {
-        caffe_gpu_sign(net_params[param_id]->count(),
-            net_params[param_id]->gpu_data(),
-            temp_[param_id]->mutable_gpu_data());
-        caffe_gpu_axpy(net_params[param_id]->count(),
-            local_decay,
-            temp_[param_id]->gpu_data(),
-            net_params[param_id]->mutable_gpu_diff());
-
-        //calcuate the l1 regularization term
-        caffe_gpu_asum(net_params[param_id]->count(),net_params[param_id]->gpu_data(),&regularization_term);
-        regularization_term *= local_decay;
-
-      } else {
-        LOG(FATAL) << "Unknown regularization type: " << regularization_type;
-      }
-=======
 void Solver<Dtype>::CheckSnapshotWritePermissions() {
   if (Caffe::root_solver() && param_.snapshot()) {
     CHECK(param_.has_snapshot_prefix())
@@ -759,144 +448,8 @@
       LOG(FATAL) << "Cannot write to snapshot prefix '"
           << param_.snapshot_prefix() << "'.  Make sure "
           << "that the directory exists and is writeable.";
->>>>>>> 04aa36e2
-    }
-  }
-  return regularization_term;
-}
-
-template <typename Dtype>
-Dtype SGDSolver<Dtype>::GroupLassoRegularize(int param_id) {
-  const vector<shared_ptr<Blob<Dtype> > >& net_params = this->net_->params();
-  const vector<int >& net_param_groups = this->net_->param_groups();
-  const vector<float>& net_params_group_weight_decay =
-  	             this->net_->params_group_weight_decay();
-  Dtype group_weight_decay = this->param_.group_weight_decay();
-  Dtype local_group_decay = group_weight_decay * net_params_group_weight_decay[param_id];
-  Dtype regularization_term = Dtype(0);
-  bool if_group_lasso = local_group_decay && (net_params[param_id]->num_axes()==4 && (net_params[param_id]->shape(2)>=1) && (net_params[param_id]->shape(3)>=1) );
-  switch (Caffe::mode()) {
-  case Caffe::CPU: {
-    if (if_group_lasso) {
-      if((net_params[param_id]->shape(2)>1) || (net_params[param_id]->shape(3)>1) || net_param_groups[param_id]>1)
-    	  LOG(FATAL)<< "Unsupported in CPU mode: group lasso for convolutional layers with kernel > 1x1 or with more than 1 kernel bank";
-
-      //LOG(WARNING) << "Low Precision in CPU mode for group lasso";
-      //LOG(INFO) << "Shape: " << net_params[param_id]->shape_string();
-      for(int c=0;c<net_params[param_id]->shape(1);c++){
-    	  Dtype tmp = caffe_cpu_strided_dot(net_params[param_id]->shape(0),
-    			  net_params[param_id]->cpu_data()+c,net_params[param_id]->shape(1),
-    			  net_params[param_id]->cpu_data()+c,net_params[param_id]->shape(1));
-    	  //if(tmp==Dtype(0)){//to get limit value
-    	  //	  temp_[param_id]->mutable_cpu_data()[c] = Dtype(-1);
-    	  //}else{
-    		  tmp = sqrt(tmp);
-    		  regularization_term += tmp;
-    		  //LOG(INFO)<<"tmp = "<< tmp;
-    		  temp_[param_id]->mutable_cpu_data()[c] = tmp;
-    	  //}
-      }
-      regularization_term *= local_group_decay;
-      //LOG(INFO)<< "group lasso term: " << regularization_term;
-      //copy memory
-      for(int num=1;num<net_params[param_id]->shape(0);num++){
-    	  memcpy(temp_[param_id]->mutable_cpu_data()+num*net_params[param_id]->shape(1),
-    			  temp_[param_id]->cpu_data(),
-    			  net_params[param_id]->shape(1)*sizeof(Dtype));
-      }
-      //LOG(INFO) << "sum of temp : " << caffe_cpu_asum(net_params[param_id]->count(),temp_[param_id]->cpu_data());
-      caffe_div_checkzero(net_params[param_id]->count(),
-    		  net_params[param_id]->cpu_data(),
-    		  temp_[param_id]->cpu_data(),
-    		  temp_[param_id]->mutable_cpu_data());
-      //LOG(INFO) << "sum of temp : " << caffe_cpu_asum(net_params[param_id]->count(),temp_[param_id]->cpu_data());
-      //Dtype diff_orig = caffe_cpu_asum(net_params[param_id]->count(),net_params[param_id]->cpu_diff());
-      caffe_axpy(net_params[param_id]->count(),
-    		  	  local_group_decay,
-    		  	  temp_[param_id]->cpu_data(),
-                  net_params[param_id]->mutable_cpu_diff());
-      //LOG(INFO) << "asum of diff : " << local_group_decay*caffe_cpu_asum(net_params[param_id]->count(),temp_[param_id]->cpu_data());
-    }
-    break;
-  }
-  case Caffe::GPU: {
-#ifndef CPU_ONLY
-    if (if_group_lasso) {
-      /*LOG(INFO) << "Shape: " << net_params[param_id]->shape_string();
-      if (regularization_type == "L2") {
-        // add weight decay
-        caffe_gpu_axpy(net_params[param_id]->count(),
-            local_decay,
-            net_params[param_id]->gpu_data(),
-            net_params[param_id]->mutable_gpu_diff());
-
-        //calcuate the l2 regularization term
-        caffe_gpu_dot(net_params[param_id]->count(),net_params[param_id]->gpu_data(),net_params[param_id]->gpu_data(),&regularization_term);
-        regularization_term *= local_decay/(Dtype)2.0;
-
-      } else if (regularization_type == "L1") {
-        caffe_gpu_sign(net_params[param_id]->count(),
-            net_params[param_id]->gpu_data(),
-            temp_[param_id]->mutable_gpu_data());
-        caffe_gpu_axpy(net_params[param_id]->count(),
-            local_decay,
-            temp_[param_id]->gpu_data(),
-            net_params[param_id]->mutable_gpu_diff());
-
-        //calcuate the l1 regularization term
-        caffe_gpu_asum(net_params[param_id]->count(),net_params[param_id]->gpu_data(),&regularization_term);
-        regularization_term *= local_decay;
-
-      } else {
-        LOG(FATAL) << "Unknown regularization type: " << regularization_type;
-      }*/
-    	/*
-    	//LOG(INFO)<<param_id<<": group="<<net_param_groups[param_id];
-
-    	int equivalent_ch = net_params[param_id]->shape(1)*net_params[param_id]->shape(2)*net_params[param_id]->shape(3);
-    	caffe_gpu_group_lasso(net_params[param_id]->shape(0),
-    			equivalent_ch,
-    			net_params[param_id]->gpu_data(),
-    			temp_[param_id]->mutable_gpu_data());
-
-    	caffe_gpu_asum(equivalent_ch,temp_[param_id]->gpu_data(),&regularization_term);
-    	regularization_term *= local_group_decay;
-    	//LOG(INFO) << "    group lasso term : " << regularization_term;
-
-    	caffe_gpu_div_checkzero(net_params[param_id]->count(), net_params[param_id]->gpu_data(), temp_[param_id]->gpu_data(), temp_[param_id]->mutable_gpu_data());
-    	caffe_gpu_axpy(net_params[param_id]->count(),
-    	            local_group_decay,
-    	            temp_[param_id]->gpu_data(),
-    	            net_params[param_id]->mutable_gpu_diff());
-    	*/
-    	int equivalent_ch = net_params[param_id]->shape(1)*net_params[param_id]->shape(2)*net_params[param_id]->shape(3);
-    	int group_size = net_params[param_id]->shape(0)/net_param_groups[param_id];//number of kernels in each group
-    	for (int g=0;g<net_param_groups[param_id];g++){
-    		int offset = g*group_size*equivalent_ch;
-			caffe_gpu_group_lasso(group_size,
-					equivalent_ch,
-					net_params[param_id]->gpu_data()+offset,
-					temp_[param_id]->mutable_gpu_data()+offset);
-			Dtype term;
-			caffe_gpu_asum(equivalent_ch,temp_[param_id]->gpu_data()+offset,&term);
-			regularization_term += term*local_group_decay;
-    	}
-    	caffe_gpu_div_checkzero(net_params[param_id]->count(), net_params[param_id]->gpu_data(), temp_[param_id]->gpu_data(), temp_[param_id]->mutable_gpu_data());
-		caffe_gpu_axpy(net_params[param_id]->count(),
-					local_group_decay,
-					temp_[param_id]->gpu_data(),
-					net_params[param_id]->mutable_gpu_diff());
-    }
-#else
-    NO_GPU;
-#endif
-    break;
-  }
-  default:
-    LOG(FATAL) << "Unknown caffe mode: " << Caffe::mode();
-  }
-  //assert(regularization_term<1000);
-  return regularization_term;
+    }
+  }
 }
 
 template <typename Dtype>
