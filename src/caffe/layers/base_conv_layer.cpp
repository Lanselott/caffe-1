--- conflicted
+++ resolved
@@ -111,11 +111,11 @@
 	    int left_cols = 0;
 	    for (int g = 0; g < group_; ++g) {
 			caffe_cpu_del_zero_cols(conv_out_channels_ /group_,
-				  kernel_dim_ / group_,
+				  kernel_dim_ ,
 				  this->blobs_[0]->cpu_data() + weight_offset_ * g,
 				  squeezed_weight_buffer_.mutable_cpu_data() + weight_offset_ * g,
 				  &left_cols,
-				  col_buf_mask_.cpu_data() + kernel_dim_ / group_ * g );
+				  col_buf_mask_.cpu_data() + kernel_dim_ * g );
 			left_columns_.push_back(left_cols);
 	    }
 }
@@ -351,7 +351,7 @@
   is_concatenating_weights_features_ = false;
   dense_feature_map_mask_.Reshape(1,1,1,channels_);
   squeezed_weight_buffer_.Reshape(this->blobs_[0]->shape(0),this->blobs_[0]->shape(1),this->blobs_[0]->shape(2),this->blobs_[0]->shape(3));
-  weight_offset_ = conv_out_channels_ * kernel_dim_ / group_ / group_;
+  //weight_offset_ = conv_out_channels_ * kernel_dim_ / group_ ;
 }
 
 template <typename Dtype>
@@ -401,30 +401,6 @@
   // The im2col result buffer will only hold one image at a time to avoid
   // overly large memory usage. In the special case of 1x1 convolution
   // it goes lazily unused to save memory.
-<<<<<<< HEAD
-  if (reverse_dimensions()) {
-    col_buffer_.Reshape(1, kernel_dim_, height_, width_);
-  } else {
-#ifndef FOR_SCNN_PAPER
-    col_buffer_.Reshape(1, kernel_dim_, height_out_, width_out_);
-#else
-	int left_kernel_dim = forward_channels_.size() * kernel_h_ * kernel_w_;
-	CHECK_LE(left_kernel_dim,kernel_dim_)
-		<< "Convoluted channels must not be more than all channels";
-	col_buffer_.Reshape(1, left_kernel_dim, height_out_, width_out_);
-#endif
-	col_buf_mask_.Reshape(1,1,1,kernel_dim_);
-
-#ifdef	GPU_USE_CUSPARSE
-	nonzero_elements_buffer_.Reshape(1, 1, 1, col_buffer_.count());//WARNING: real sparse matrix needs many less memory
-	nonzero_indices_buffer_.Reshape(1,1,1,nonzero_elements_buffer_.count());
-	index_pointers_buffer_.Reshape(1,1,1,col_buffer_.shape(1)+1);
-	nonzero_per_rowcol_buffer_.Reshape(1,1,1,col_buffer_.shape(1));
-#endif
-	nz_weight_values_.Reshape(1, 1, 1, this->blobs_[0]->count());//nonzero elements
-	nz_weight_indices_.Reshape(1,1,1,nz_weight_values_.count());//index of nonzero
-	nz_weight_index_pointers_.Reshape(1,1,1,this->blobs_[0]->shape(0)+group_);//pointer(index) of indices
-=======
   col_buffer_shape_.clear();
   col_buffer_shape_.push_back(kernel_dim_ * group_);
   for (int i = 0; i < num_spatial_axes_; ++i) {
@@ -433,9 +409,22 @@
     } else {
       col_buffer_shape_.push_back(output_shape_[i]);
     }
->>>>>>> 04aa36e2
   }
   col_buffer_.Reshape(col_buffer_shape_);
+
+  if(!reverse_dimensions()){
+	  col_buf_mask_.Reshape(1,1,1,kernel_dim_*group_);
+#ifdef	GPU_USE_CUSPARSE
+	  nonzero_elements_buffer_.Reshape(1, 1, 1, col_buffer_.count());//WARNING: real sparse matrix needs many less memory
+	  nonzero_indices_buffer_.Reshape(1,1,1,nonzero_elements_buffer_.count());
+	  index_pointers_buffer_.Reshape(1,1,1,col_buffer_.shape(1)+1);
+	  nonzero_per_rowcol_buffer_.Reshape(1,1,1,col_buffer_.shape(1));
+#endif
+	  nz_weight_values_.Reshape(1, 1, 1, this->blobs_[0]->count());//nonzero elements
+	  nz_weight_indices_.Reshape(1,1,1,nz_weight_values_.count());//index of nonzero
+	  nz_weight_index_pointers_.Reshape(1,1,1,this->blobs_[0]->shape(0)+group_);//pointer(index) of indices
+  }
+
   bottom_dim_ = bottom[0]->count(channel_axis_);
   top_dim_ = top[0]->count(channel_axis_);
   num_kernels_im2col_ = conv_in_channels_ * conv_out_spatial_dim_;
@@ -491,7 +480,6 @@
   Timer total_timer;
   total_timer.Start();
   for (int g = 0; g < group_; ++g) {
-<<<<<<< HEAD
 #ifdef FOR_SCNN_PAPER
 	  if(!is_scnn_){
 #endif
@@ -509,7 +497,7 @@
 			  caffe_cpu_cblas_gemm(conv_out_channels_ /
 					  group_, conv_out_spatial_dim_, left_cols,
 					  (Dtype)1., squeezed_weight_buffer_.cpu_data() + weight_offset_ * g,
-					  kernel_dim_ / group_, col_buff + offset_sum,
+					  kernel_dim_ , col_buff + offset_sum,
 					conv_out_spatial_dim_, (Dtype)0., output + output_offset_ * g, conv_out_spatial_dim_);
 			  offset_sum += left_cols * conv_out_spatial_dim_;
 			  //float passed_time = timer.MicroSeconds();
@@ -518,7 +506,7 @@
 		  }else{
 			  int M = conv_out_channels_ /group_;
 			  int N = conv_out_spatial_dim_;
-			  int K = kernel_dim_ / group_;
+			  int K = kernel_dim_;
 			  if(is_sparse_format_weights_){
 				  int row_offset = conv_out_channels_ /group_ + 1;
 				  //int nnz = *(nz_weight_index_pointers_.cpu_data() + row_offset * g + conv_out_channels_ /group_);
@@ -580,12 +568,6 @@
 		  cur_output_offset += forward_output_group_sizes_[g] * conv_out_spatial_dim_;
 	  }
 #endif
-=======
-    caffe_cpu_gemm<Dtype>(CblasNoTrans, CblasNoTrans, conv_out_channels_ /
-        group_, conv_out_spatial_dim_, kernel_dim_,
-        (Dtype)1., weights + weight_offset_ * g, col_buff + col_offset_ * g,
-        (Dtype)0., output + output_offset_ * g);
->>>>>>> 04aa36e2
   }
   float mm_passed_time = total_timer.MicroSeconds();
   //LOG(INFO)<<this->layer_param().name()<<"\t group all"<<": "<< lowering_passed_time*100/(mm_passed_time+lowering_passed_time)<<" % (Lowering Over Matrix Multiplying Timing)";
@@ -655,7 +637,6 @@
   }
 
   for (int g = 0; g < group_; ++g) {
-<<<<<<< HEAD
 #ifdef	GPU_USE_CUSPARSE
 	  int total_nonzero = 0;
 	  caffe_gpu_sparse_dense2csr(kernel_dim_ / group_, conv_out_spatial_dim_,
@@ -669,7 +650,7 @@
 	  if(sparsity<(Dtype)0.9){
 #endif
 		 caffe_gpu_gemm<Dtype>(CblasNoTrans, CblasNoTrans, conv_out_channels_ /
-			 group_, conv_out_spatial_dim_, kernel_dim_ / group_,
+        group_, conv_out_spatial_dim_, kernel_dim_,
 			 (Dtype)1., weights + weight_offset_ * g, col_buff + col_offset_ * g,
 			 (Dtype)0., output + output_offset_ * g);
 #ifdef	GPU_USE_CUSPARSE
@@ -685,12 +666,6 @@
 				  (Dtype)0., output + output_offset_ * g);
 	  }
 #endif
-=======
-    caffe_gpu_gemm<Dtype>(CblasNoTrans, CblasNoTrans, conv_out_channels_ /
-        group_, conv_out_spatial_dim_, kernel_dim_,
-        (Dtype)1., weights + weight_offset_ * g, col_buff + col_offset_ * g,
-        (Dtype)0., output + output_offset_ * g);
->>>>>>> 04aa36e2
   }
 }
 
