--- conflicted
+++ resolved
@@ -96,13 +96,8 @@
 #else  // Normal GPU + CPU Caffe.
 
 Caffe::Caffe()
-<<<<<<< HEAD
     : cublas_handle_(NULL), cusparse_handle_(NULL), cusparse_matdescr_(NULL), curand_generator_(NULL), random_generator_(),
-    mode_(Caffe::CPU) {
-=======
-    : cublas_handle_(NULL), curand_generator_(NULL), random_generator_(),
     mode_(Caffe::CPU), solver_count_(1), root_solver_(true) {
->>>>>>> 04aa36e2
   // Try to create a cublas handler, and report an error if failed (but we will
   // keep the program running as one might just want to run CPU code).
   if (cublasCreate(&cublas_handle_) != CUBLAS_STATUS_SUCCESS) {
