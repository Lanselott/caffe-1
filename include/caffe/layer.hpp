--- conflicted
+++ resolved
@@ -9,18 +9,13 @@
 #include "caffe/common.hpp"
 #include "caffe/layer_factory.hpp"
 #include "caffe/proto/caffe.pb.h"
-<<<<<<< HEAD
-#include "caffe/util/device_alternate.hpp"
+#include "caffe/util/math_functions.hpp"
 #include "caffe/util/benchmark.hpp"
-=======
-#include "caffe/util/math_functions.hpp"
-
 /**
  Forward declare boost::thread instead of including boost/thread.hpp
  to avoid a boost/NVCC issues (#1009, #1010) on OSX.
  */
 namespace boost { class mutex; }
->>>>>>> 04aa36e2
 
 namespace caffe {
 
@@ -77,6 +72,7 @@
     LayerSetUp(bottom, top);
     Reshape(bottom, top);
     SetLossWeights(top);
+    //WeightAlign();
   }
 
   /**
@@ -506,12 +502,9 @@
   default:
     LOG(FATAL) << "Unknown caffe mode.";
   }
-<<<<<<< HEAD
   test_time_ = timer.MicroSeconds();
+  Unlock();
   //LOG(INFO)<<"Test time of "<< layer_param_.name()<<":\t"<< (test_time_/1000)<<"\t\tms";
-=======
-  Unlock();
->>>>>>> 04aa36e2
   return loss;
 }
 
