--- conflicted
+++ resolved
@@ -1,7 +1,7 @@
 #ifndef _CAFFE_UTIL_IM2COL_HPP_
 #define _CAFFE_UTIL_IM2COL_HPP_
 #include <vector>
-
+#include <cstddef>
 namespace caffe {
 
 template <typename Dtype>
@@ -14,18 +14,15 @@
 void im2col_cpu(const Dtype* data_im, const int channels,
     const int height, const int width, const int kernel_h, const int kernel_w,
     const int pad_h, const int pad_w, const int stride_h,
-<<<<<<< HEAD
-    const int stride_w, Dtype* data_col, int* all_zero_mask = NULL, int* feature_map_mask = NULL);
-=======
     const int stride_w, const int dilation_h, const int dilation_w,
-    Dtype* data_col);
+    Dtype* data_col,
+    int* all_zero_mask = NULL, int* map_mask = NULL);
 
 template <typename Dtype>
 void col2im_nd_cpu(const Dtype* data_col, const int num_spatial_axes,
     const int* im_shape, const int* col_shape,
     const int* kernel_shape, const int* pad, const int* stride,
     const int* dilation, Dtype* data_im);
->>>>>>> 04aa36e2
 
 template <typename Dtype>
 void col2im_cpu(const Dtype* data_col, const int channels,
