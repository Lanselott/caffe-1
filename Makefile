--- conflicted
+++ resolved
@@ -177,15 +177,8 @@
 	LIBRARY_DIRS += $(CUDA_LIB_DIR)
 	LIBRARIES := cudart cublas curand cusparse
 endif
-<<<<<<< HEAD
-LIBRARIES += glog gflags protobuf leveldb snappy \
-	lmdb boost_system hdf5_hl hdf5 m \
-	nvToolsExt \
-	opencv_core opencv_highgui opencv_imgproc \
-	gomp
-PYTHON_LIBRARIES := boost_python python2.7
-=======
-
+
+#LIBRARIES += glog gflags protobuf boost_system boost_filesystem m hdf5_hl nvToolsExt gomp hdf5
 LIBRARIES += glog gflags protobuf boost_system boost_filesystem m hdf5_hl hdf5
 
 # handle IO dependencies
@@ -208,7 +201,6 @@
 		
 endif
 PYTHON_LIBRARIES ?= boost_python python2.7
->>>>>>> 04aa36e2
 WARNINGS := -Wall -Wno-sign-compare
 
 ##############################
@@ -413,7 +405,7 @@
 CXXFLAGS += -MMD -MP
 
 #openmp
-CXXFLAGS += -fopenmp
+#CXXFLAGS += -fopenmp
 
 # Complete build flags.
 COMMON_FLAGS += $(foreach includedir,$(INCLUDE_DIRS),-I$(includedir))
