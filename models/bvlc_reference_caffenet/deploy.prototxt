name: "CaffeNet"
<<<<<<< HEAD
input: "data"
input_dim: 50
input_dim: 3
input_dim: 227
input_dim: 227
=======
layer {
  name: "data"
  type: "Input"
  top: "data"
  input_param { shape: { dim: 10 dim: 3 dim: 227 dim: 227 } }
}
>>>>>>> 04aa36e2
layer {
  name: "conv1"
  type: "Convolution"
  bottom: "data"
  top: "conv1"
  convolution_param {
    num_output: 96
    kernel_size: 11
    stride: 4
  }
}
layer {
  name: "relu1"
  type: "ReLU"
  bottom: "conv1"
  top: "conv1"
}
layer {
  name: "pool1"
  type: "Pooling"
  bottom: "conv1"
  top: "pool1"
  pooling_param {
    pool: MAX
    kernel_size: 3
    stride: 2
  }
}
layer {
  name: "norm1"
  type: "LRN"
  bottom: "pool1"
  top: "norm1"
  lrn_param {
    local_size: 5
    alpha: 0.0001
    beta: 0.75
  }
}
layer {
  name: "conv2"
  type: "Convolution"
  bottom: "norm1"
  top: "conv2"
  convolution_param {
    num_output: 256
    pad: 2
    kernel_size: 5
    group: 2
  }
}
layer {
  name: "relu2"
  type: "ReLU"
  bottom: "conv2"
  top: "conv2"
}
layer {
  name: "pool2"
  type: "Pooling"
  bottom: "conv2"
  top: "pool2"
  pooling_param {
    pool: MAX
    kernel_size: 3
    stride: 2
  }
}
layer {
  name: "norm2"
  type: "LRN"
  bottom: "pool2"
  top: "norm2"
  lrn_param {
    local_size: 5
    alpha: 0.0001
    beta: 0.75
  }
}
layer {
  name: "conv3"
  type: "Convolution"
  bottom: "norm2"
  top: "conv3"
  convolution_param {
    num_output: 384
    pad: 1
    kernel_size: 3
  }
}
layer {
  name: "relu3"
  type: "ReLU"
  bottom: "conv3"
  top: "conv3"
}
layer {
  name: "conv4"
  type: "Convolution"
  bottom: "conv3"
  top: "conv4"
  convolution_param {
    num_output: 384
    pad: 1
    kernel_size: 3
    group: 2
  }
}
layer {
  name: "relu4"
  type: "ReLU"
  bottom: "conv4"
  top: "conv4"
}
layer {
  name: "conv5"
  type: "Convolution"
  bottom: "conv4"
  top: "conv5"
  convolution_param {
    num_output: 256
    pad: 1
    kernel_size: 3
    group: 2
  }
}
layer {
  name: "relu5"
  type: "ReLU"
  bottom: "conv5"
  top: "conv5"
}
layer {
  name: "pool5"
  type: "Pooling"
  bottom: "conv5"
  top: "pool5"
  pooling_param {
    pool: MAX
    kernel_size: 3
    stride: 2
  }
}
layer {
  name: "fc6"
  type: "InnerProduct"
  bottom: "pool5"
  top: "fc6"
  inner_product_param {
    num_output: 4096
  }
}
layer {
  name: "relu6"
  type: "ReLU"
  bottom: "fc6"
  top: "fc6"
}
layer {
  name: "drop6"
  type: "Dropout"
  bottom: "fc6"
  top: "fc6"
  dropout_param {
    dropout_ratio: 0.5
  }
}
layer {
  name: "fc7"
  type: "InnerProduct"
  bottom: "fc6"
  top: "fc7"
  inner_product_param {
    num_output: 4096
  }
}
layer {
  name: "relu7"
  type: "ReLU"
  bottom: "fc7"
  top: "fc7"
}
layer {
  name: "drop7"
  type: "Dropout"
  bottom: "fc7"
  top: "fc7"
  dropout_param {
    dropout_ratio: 0.5
  }
}
layer {
  name: "fc8"
  type: "InnerProduct"
  bottom: "fc7"
  top: "fc8"
  inner_product_param {
    num_output: 1000
  }
}
layer {
  name: "prob"
  type: "Softmax"
  bottom: "fc8"
  top: "prob"
}<|MERGE_RESOLUTION|>--- conflicted
+++ resolved
@@ -1,18 +1,10 @@
 name: "CaffeNet"
-<<<<<<< HEAD
-input: "data"
-input_dim: 50
-input_dim: 3
-input_dim: 227
-input_dim: 227
-=======
 layer {
   name: "data"
   type: "Input"
   top: "data"
   input_param { shape: { dim: 10 dim: 3 dim: 227 dim: 227 } }
 }
->>>>>>> 04aa36e2
 layer {
   name: "conv1"
   type: "Convolution"
